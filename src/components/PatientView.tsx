import React, { useState, useEffect } from 'react';
import { useParams, useNavigate } from 'react-router-dom';
import ReactMarkdown from 'react-markdown';
import { Patient, SOAPNote, MedicalScan } from '../types/database';
import { ComprehensiveSOAPNoteEditor } from './ComprehensiveSOAPNoteEditor';
import { ScanUploader } from './ScanUploader';
import { DiagnosticAssistant } from './DiagnosticAssistant';
<<<<<<< HEAD
import { BiometricsSection } from './BiometricsSection';
import { BasicPatientEditor } from './BasicPatientEditor';
import PatientService from '../services/patient';
import {
  User, Calendar, Phone, Mail, MapPin, AlertTriangle, Pill, FileText,
  Image, Brain, RefreshCw, ArrowLeft, Menu, X, Plus, TrendingUp, Edit3
=======
import { BasicPatientEditor } from './BasicPatientEditor';
import PatientService from '../services/patient';
import { 
  User, Calendar, Phone, Mail, MapPin, AlertTriangle, Pill, FileText, 
  Image, Brain, RefreshCw, ArrowLeft, Menu, X, Plus, Edit3 
>>>>>>> ba561df5
} from 'lucide-react';
import { format } from 'date-fns';

interface PatientViewProps {
  doctorId: string;
}

type DrawerSection = 'overview' | 'notes' | 'scans' | 'biometrics';

export const PatientView: React.FC<PatientViewProps> = ({ doctorId }) => {
  const { patientId } = useParams<{ patientId: string }>();
  const navigate = useNavigate();
  
  const [patient, setPatient] = useState<Patient | null>(null);
  const [soapNotes, setSoapNotes] = useState<SOAPNote[]>([]);
  const [medicalScans, setMedicalScans] = useState<MedicalScan[]>([]);
  const [loading, setLoading] = useState(true);
  const [refreshing, setRefreshing] = useState(false);
  const [generatingSummary, setGeneratingSummary] = useState(false);
  const [activeSection, setActiveSection] = useState<DrawerSection>('overview');
  const [drawerOpen, setDrawerOpen] = useState(true);
  const [pollingInterval, setPollingInterval] = useState<NodeJS.Timeout | null>(null);
  
  // Modals
  const [showSOAPEditor, setShowSOAPEditor] = useState(false);
  const [showScanUploader, setShowScanUploader] = useState(false);
  const [showDiagnosticAssistant, setShowDiagnosticAssistant] = useState(false);
  const [showBasicPatientEditor, setShowBasicPatientEditor] = useState(false);
  const [currentSOAP, setCurrentSOAP] = useState<SOAPNote | null>(null);
  const [scanJustUploaded, setScanJustUploaded] = useState(false);

  useEffect(() => {
    if (patientId) {
      loadPatientData();
    }
  }, [patientId]);

  useEffect(() => {
    if (scanJustUploaded) {
      setActiveSection('scans');
      setTimeout(() => {
        handleRefresh();
      }, 1000);
    }
  }, [scanJustUploaded]);

  const loadPatientData = async (isRefresh = false) => {
    if (!patientId) return;
    
    try {
      if (isRefresh) {
        setRefreshing(true);
      } else {
        setLoading(true);
      }
      const data = await PatientService.getPatientHistory(patientId);
      setPatient(data.patient);
      setSoapNotes(data.soapNotes);
      setMedicalScans(data.medicalScans);
    } catch (error) {
      console.error('Failed to load patient data:', error);
    } finally {
      setLoading(false);
      setRefreshing(false);
    }
  };

  const handleRefresh = () => {
    loadPatientData(true);
  };

  const startPollingForAnalysis = () => {
    if (pollingInterval) return;
    
    const interval = setInterval(() => {
      loadPatientData(true);
    }, 5000);
    
    setPollingInterval(interval);
  };

  const stopPollingForAnalysis = () => {
    if (pollingInterval) {
      clearInterval(pollingInterval);
      setPollingInterval(null);
    }
  };

  const hasScansBeingAnalyzed = medicalScans.some(scan => !scan.ai_analysis);

  useEffect(() => {
    if (hasScansBeingAnalyzed && activeSection === 'scans') {
      startPollingForAnalysis();
    } else {
      stopPollingForAnalysis();
    }

    return () => {
      stopPollingForAnalysis();
    };
  }, [hasScansBeingAnalyzed, activeSection]);

  const generateSummary = async () => {
    if (!patient) return;
    try {
      setGeneratingSummary(true);
      const summary = await PatientService.generatePatientSummary(patient.id);
      setPatient({ ...patient, ai_summary: summary });
    } catch (error) {
      console.error('Failed to generate summary:', error);
    } finally {
      setGeneratingSummary(false);
    }
  };

  const handleNewSOAPNote = () => {
    if (patient) {
      setCurrentSOAP(null);
      setShowSOAPEditor(true);
    }
  };

  const handleUploadScan = () => {
    if (patient) {
      setShowScanUploader(true);
    }
  };

  const handleDiagnosticAssistant = () => {
    if (patient) {
      setShowDiagnosticAssistant(true);
    }
  };

  const handleSOAPSave = (soapNote: SOAPNote) => {
    setShowSOAPEditor(false);
    setCurrentSOAP(null);
    loadPatientData(true);
  };

  const handleScanUploaded = (scan: MedicalScan) => {
    setShowScanUploader(false);
    setScanJustUploaded(true);
    loadPatientData(true);
  };

  if (loading) {
    return (
      <div className="min-h-screen bg-gray-100 flex items-center justify-center">
        <div className="bg-white p-8 rounded-lg shadow-md">
          <div className="animate-spin rounded-full h-8 w-8 border-b-2 border-blue-600 mx-auto mb-4"></div>
          <p className="text-gray-600">Loading patient data...</p>
        </div>
      </div>
    );
  }

  if (!patient) {
    return (
      <div className="min-h-screen bg-gray-100 flex items-center justify-center">
        <div className="bg-white p-8 rounded-lg shadow-md">
          <p className="text-gray-600 mb-4">Patient not found</p>
          <button 
            onClick={() => navigate('/')} 
            className="px-4 py-2 bg-blue-600 text-white rounded hover:bg-blue-700"
          >
            Back to Dashboard
          </button>
        </div>
      </div>
    );
  }

  const age = new Date().getFullYear() - new Date(patient.date_of_birth).getFullYear();

  const drawerSections = [
    { id: 'overview', label: 'Overview', icon: User, count: null },
    { id: 'notes', label: 'SOAP Notes', icon: FileText, count: soapNotes.length },
    { id: 'scans', label: 'Medical Scans', icon: Image, count: medicalScans.length },
    { id: 'biometrics', label: 'Biometrics', icon: TrendingUp, count: null },
  ];

  return (
    <div className="min-h-screen bg-gray-100">
      {/* Header */}
      <div className="bg-white shadow-sm border-b sticky top-0 z-40">
        <div className="px-4 sm:px-6 lg:px-8">
          <div className="flex items-center justify-between h-16">
            <div className="flex items-center space-x-4">
              <button
                onClick={() => navigate('/')}
                className="flex items-center space-x-2 text-gray-600 hover:text-gray-900"
              >
                <ArrowLeft className="h-5 w-5" />
                <span>Back to Dashboard</span>
              </button>
              <div className="hidden sm:block w-px h-6 bg-gray-300"></div>
              <button
                onClick={() => setDrawerOpen(!drawerOpen)}
                className="sm:hidden p-2 text-gray-600 hover:text-gray-900"
              >
                {drawerOpen ? <X className="h-5 w-5" /> : <Menu className="h-5 w-5" />}
              </button>
              <div className="flex items-center space-x-3">
                <div className="bg-blue-600 p-2 rounded-full">
                  <User className="h-5 w-5 text-white" />
                </div>
                <div>
                  <h1 className="text-xl font-bold text-gray-900">
                    {patient.first_name} {patient.last_name}
                  </h1>
                  <p className="text-sm text-gray-500">MRN: {patient.medical_record_number}</p>
                </div>
              </div>
            </div>
            
            <div className="flex items-center space-x-3">
              <button
                onClick={() => setShowBasicPatientEditor(true)}
                className="flex items-center space-x-2 px-3 py-2 bg-gray-600 text-white rounded-lg hover:bg-gray-700"
                title="Edit Patient Info"
              >
                <Edit3 className="h-4 w-4" />
                <span className="hidden sm:inline">Edit Patient</span>
              </button>
              <button
                onClick={handleNewSOAPNote}
                className="flex items-center space-x-2 px-3 py-2 bg-blue-600 text-white rounded-lg hover:bg-blue-700"
                title="New SOAP Note"
              >
                <FileText className="h-4 w-4" />
                <span className="hidden sm:inline">New SOAP</span>
              </button>
              <button
                onClick={handleUploadScan}
                className="flex items-center space-x-2 px-3 py-2 bg-green-600 text-white rounded-lg hover:bg-green-700"
                title="Upload Scan"
              >
                <Image className="h-4 w-4" />
                <span className="hidden sm:inline">Upload</span>
              </button>
              <button
                onClick={handleDiagnosticAssistant}
                className="flex items-center space-x-2 px-3 py-2 bg-purple-600 text-white rounded-lg hover:bg-purple-700"
                title="AI Assistant"
              >
                <Brain className="h-4 w-4" />
                <span className="hidden sm:inline">AI</span>
              </button>
              <button
                onClick={() => setShowBasicPatientEditor(true)}
                className="flex items-center space-x-2 px-3 py-2 bg-gray-600 text-white rounded-lg hover:bg-gray-700"
                title="Edit Patient Info"
              >
                <Edit3 className="h-4 w-4" />
                <span className="hidden sm:inline">Edit Patient</span>
              </button>
            </div>
          </div>
        </div>
      </div>

      <div className="flex h-[calc(100vh-4rem)]">
        {/* Drawer */}
        <div className={`${drawerOpen ? 'w-80' : 'w-0'} transition-all duration-300 overflow-hidden bg-white border-r shadow-sm`}>
          <div className="p-4">
            <div className="space-y-2">
              {drawerSections.map(({ id, label, icon: Icon, count }) => (
                <button
                  key={id}
                  onClick={() => setActiveSection(id as DrawerSection)}
                  className={`w-full flex items-center justify-between p-3 rounded-lg text-left transition-colors ${
                    activeSection === id
                      ? 'bg-blue-600 text-white'
                      : 'text-gray-700 hover:bg-gray-100'
                  }`}
                >
                  <div className="flex items-center space-x-3">
                    <Icon className="h-5 w-5" />
                    <span className="font-medium">{label}</span>
                  </div>
                  {count !== null && (
                    <span className={`px-2 py-1 text-xs rounded-full ${
                      activeSection === id
                        ? 'bg-blue-500 text-white'
                        : 'bg-gray-200 text-gray-600'
                    }`}>
                      {count}
                    </span>
                  )}
                </button>
              ))}
            </div>
          </div>
        </div>

        {/* Main Content */}
        <div className="flex-1 overflow-y-auto">
          <div className="p-6">
            {activeSection === 'overview' && (
              <div className="space-y-6">
                {/* Basic Info */}
                <div className="grid grid-cols-1 lg:grid-cols-2 gap-6">
                  <div className="bg-white p-6 rounded-lg shadow-sm">
                    <h3 className="font-semibold text-lg mb-4">Basic Information</h3>
                    <div className="space-y-3">
                      <div className="flex items-center space-x-2">
                        <Calendar className="h-4 w-4 text-gray-400" />
                        <span>Age: {age} ({format(new Date(patient.date_of_birth), 'MMM dd, yyyy')})</span>
                      </div>
                      <div className="flex items-center space-x-2">
                        <User className="h-4 w-4 text-gray-400" />
                        <span className="capitalize">{patient.gender}</span>
                      </div>
                      {patient.phone && (
                        <div className="flex items-center space-x-2">
                          <Phone className="h-4 w-4 text-gray-400" />
                          <span>{patient.phone}</span>
                        </div>
                      )}
                      {patient.email && (
                        <div className="flex items-center space-x-2">
                          <Mail className="h-4 w-4 text-gray-400" />
                          <span>{patient.email}</span>
                        </div>
                      )}
                      {patient.address && (
                        <div className="flex items-center space-x-2">
                          <MapPin className="h-4 w-4 text-gray-400" />
                          <span>{patient.address}</span>
                        </div>
                      )}
                    </div>
                  </div>

                  <div className="bg-white p-6 rounded-lg shadow-sm">
                    <h3 className="font-semibold text-lg mb-4">Emergency Contact</h3>
                    {patient.emergency_contact_name || patient.emergency_contact_phone ? (
                      <div className="space-y-2">
                        {patient.emergency_contact_name && (
                          <p><strong>Name:</strong> {patient.emergency_contact_name}</p>
                        )}
                        {patient.emergency_contact_phone && (
                          <p><strong>Phone:</strong> {patient.emergency_contact_phone}</p>
                        )}
                      </div>
                    ) : (
                      <p className="text-gray-500">No emergency contact information</p>
                    )}
                  </div>
                </div>

                {/* Medical Information */}
                <div className="grid grid-cols-1 lg:grid-cols-3 gap-6">
                  {patient.allergies && patient.allergies.length > 0 && (
                    <div className="bg-white p-6 rounded-lg shadow-sm border-l-4 border-red-500">
                      <div className="flex items-center space-x-2 mb-3">
                        <AlertTriangle className="h-5 w-5 text-red-600" />
                        <h3 className="font-semibold text-red-800">Allergies</h3>
                      </div>
                      <ul className="space-y-1">
                        {patient.allergies.map((allergy, index) => (
                          <li key={index} className="text-red-700">{allergy}</li>
                        ))}
                      </ul>
                    </div>
                  )}

                  {patient.current_medications && patient.current_medications.length > 0 && (
                    <div className="bg-white p-6 rounded-lg shadow-sm border-l-4 border-blue-500">
                      <div className="flex items-center space-x-2 mb-3">
                        <Pill className="h-5 w-5 text-blue-600" />
                        <h3 className="font-semibold text-blue-800">Current Medications</h3>
                      </div>
                      <ul className="space-y-1">
                        {patient.current_medications.map((medication, index) => (
                          <li key={index} className="text-blue-700">{medication}</li>
                        ))}
                      </ul>
                    </div>
                  )}

                  {patient.medical_history && patient.medical_history.length > 0 && (
                    <div className="bg-white p-6 rounded-lg shadow-sm border-l-4 border-yellow-500">
                      <div className="flex items-center space-x-2 mb-3">
                        <FileText className="h-5 w-5 text-yellow-600" />
                        <h3 className="font-semibold text-yellow-800">Medical History</h3>
                      </div>
                      <ul className="space-y-1">
                        {patient.medical_history.map((condition, index) => (
                          <li key={index} className="text-yellow-700">{condition}</li>
                        ))}
                      </ul>
                    </div>
                  )}
                </div>

                {/* AI Summary */}
                <div className="bg-white p-6 rounded-lg shadow-sm border-l-4 border-purple-500">
                  <div className="flex items-center justify-between mb-4">
                    <div className="flex items-center space-x-2">
                      <Brain className="h-5 w-5 text-purple-600" />
                      <h3 className="font-semibold text-purple-800">AI Summary</h3>
                    </div>
                    <button
                      onClick={generateSummary}
                      disabled={generatingSummary}
                      className="flex items-center space-x-2 px-4 py-2 bg-purple-600 text-white rounded-lg hover:bg-purple-700 disabled:opacity-50"
                    >
                      {generatingSummary ? (
                        <>
                          <div className="animate-spin rounded-full h-4 w-4 border-b-2 border-white"></div>
                          <span>Generating...</span>
                        </>
                      ) : (
                        <>
                          <Brain className="h-4 w-4" />
                          <span>Generate Summary</span>
                        </>
                      )}
                    </button>
                  </div>
                  {generatingSummary ? (
                    <div className="flex items-center justify-center p-8">
                      <div className="flex flex-col items-center space-y-3">
                        <div className="animate-spin rounded-full h-8 w-8 border-b-2 border-purple-600"></div>
                        <div className="text-center">
                          <p className="text-purple-700 font-medium">Generating AI Summary...</p>
                          <p className="text-purple-600 text-sm mt-1">Analyzing patient data, SOAP notes, and medical scans</p>
                        </div>
                      </div>
                    </div>
                  ) : patient.ai_summary ? (
                    <div className="text-purple-700 prose prose-sm max-w-none">
                      <ReactMarkdown
                        components={{
                          h1: ({ node, ...props }) => <h1 className="text-lg font-bold text-purple-800 mb-2" {...props} />,
                          h2: ({ node, ...props }) => <h2 className="text-md font-semibold text-purple-800 mb-2 mt-4" {...props} />,
                          h3: ({ node, ...props }) => <h3 className="text-sm font-semibold text-purple-800 mb-1 mt-3" {...props} />,
                          strong: ({ node, ...props }) => <strong className="font-bold text-purple-900" {...props} />,
                          p: ({ node, ...props }) => <p className="mb-3 leading-relaxed" {...props} />,
                          ul: ({ node, ...props }) => <ul className="list-disc list-inside mb-3 space-y-1" {...props} />,
                          ol: ({ node, ...props }) => <ol className="list-decimal list-inside mb-3 space-y-1" {...props} />,
                          li: ({ node, ...props }) => <li className="text-purple-700" {...props} />,
                        }}
                      >
                        {patient.ai_summary}
                      </ReactMarkdown>
                    </div>
                  ) : (
                    <p className="text-purple-600 italic">No AI summary available. Click "Generate Summary" to create one.</p>
                  )}
                </div>
              </div>
            )}

            {activeSection === 'notes' && (
              <div className="space-y-6">
                <div className="flex items-center justify-between">
                  <h2 className="text-2xl font-bold text-gray-900">SOAP Notes</h2>
                  <button
                    onClick={handleNewSOAPNote}
                    className="flex items-center space-x-2 px-4 py-2 bg-blue-600 text-white rounded-lg hover:bg-blue-700"
                  >
                    <Plus className="h-4 w-4" />
                    <span>New SOAP Note</span>
                  </button>
                </div>
                
                <div className="space-y-4">
                  {soapNotes.length > 0 ? (
                    soapNotes.map((note) => (
                      <div key={note.id} className="bg-white border rounded-lg p-6 shadow-sm">
                        <div className="flex items-center justify-between mb-4">
                          <h4 className="font-semibold text-lg">
                            {format(new Date(note.created_at), 'MMM dd, yyyy - HH:mm')}
                          </h4>
                          <span className={`px-3 py-1 text-sm rounded-full ${
                            note.status === 'completed' ? 'bg-green-100 text-green-800' :
                            note.status === 'reviewed' ? 'bg-blue-100 text-blue-800' :
                            'bg-yellow-100 text-yellow-800'
                          }`}>
                            {note.status}
                          </span>
                        </div>
                        <div className="grid grid-cols-1 lg:grid-cols-2 gap-6">
                          <div>
                            <h5 className="font-medium text-gray-600 mb-2">Subjective</h5>
                            <p className="text-gray-800">{note.subjective || 'Not recorded'}</p>
                          </div>
                          <div>
                            <h5 className="font-medium text-gray-600 mb-2">Objective</h5>
                            <p className="text-gray-800">{note.objective || 'Not recorded'}</p>
                          </div>
                          <div>
                            <h5 className="font-medium text-gray-600 mb-2">Assessment</h5>
                            <p className="text-gray-800">{note.assessment || 'Not recorded'}</p>
                          </div>
                          <div>
                            <h5 className="font-medium text-gray-600 mb-2">Plan</h5>
                            <p className="text-gray-800">{note.plan || 'Not recorded'}</p>
                          </div>
                        </div>
                      </div>
                    ))
                  ) : (
                    <div className="bg-white border rounded-lg p-12 text-center">
                      <FileText className="h-12 w-12 text-gray-400 mx-auto mb-4" />
                      <p className="text-gray-500 text-lg mb-4">No SOAP notes found for this patient.</p>
                      <button
                        onClick={handleNewSOAPNote}
                        className="flex items-center space-x-2 px-4 py-2 bg-blue-600 text-white rounded-lg hover:bg-blue-700 mx-auto"
                      >
                        <Plus className="h-4 w-4" />
                        <span>Create First SOAP Note</span>
                      </button>
                    </div>
                  )}
                </div>
              </div>
            )}

            {activeSection === 'scans' && (
              <div className="space-y-6">
                <div className="flex items-center justify-between">
                  <h2 className="text-2xl font-bold text-gray-900">Medical Scans</h2>
                  <div className="flex items-center space-x-3">
                    <button
                      onClick={handleRefresh}
                      disabled={refreshing}
                      className={`flex items-center space-x-2 px-3 py-2 text-sm rounded-lg disabled:opacity-50 ${
                        pollingInterval 
                          ? 'bg-green-600 hover:bg-green-700 text-white' 
                          : 'bg-gray-600 hover:bg-gray-700 text-white'
                      }`}
                    >
                      <RefreshCw className={`h-4 w-4 ${refreshing || pollingInterval ? 'animate-spin' : ''}`} />
                      <span>
                        {refreshing ? 'Refreshing...' : pollingInterval ? 'Auto-refresh ON' : 'Refresh'}
                      </span>
                    </button>
                    <button
                      onClick={handleUploadScan}
                      className="flex items-center space-x-2 px-4 py-2 bg-green-600 text-white rounded-lg hover:bg-green-700"
                    >
                      <Plus className="h-4 w-4" />
                      <span>Upload Scan</span>
                    </button>
                  </div>
                </div>
                
                <div className="space-y-4">
                  {medicalScans.length > 0 ? (
                    medicalScans.map((scan) => (
                      <div key={scan.id} className="bg-white border rounded-lg p-6 shadow-sm">
                        <div className="flex items-center justify-between mb-4">
                          <div>
                            <h4 className="font-semibold text-lg capitalize">{scan.scan_type} Scan</h4>
                            <p className="text-gray-500">{scan.file_name}</p>
                          </div>
                          <div className="text-right">
                            <span className={`px-3 py-1 text-sm rounded-full ${
                              scan.urgency_level === 'critical' ? 'bg-red-100 text-red-800' :
                              scan.urgency_level === 'high' ? 'bg-orange-100 text-orange-800' :
                              scan.urgency_level === 'medium' ? 'bg-yellow-100 text-yellow-800' :
                              'bg-green-100 text-green-800'
                            }`}>
                              {scan.urgency_level} priority
                            </span>
                            <p className="text-sm text-gray-500 mt-1">
                              {format(new Date(scan.created_at), 'MMM dd, yyyy')}
                            </p>
                          </div>
                        </div>
                        {scan.ai_analysis ? (
                          <div className="bg-gray-50 p-4 rounded-lg mt-4">
                            <h5 className="font-medium text-gray-700 mb-3">AI Analysis</h5>
                            <p className="text-gray-800 mb-3">{scan.ai_analysis}</p>
                            {scan.ai_findings && scan.ai_findings.length > 0 && (
                              <div>
                                <h6 className="font-medium text-gray-600 mb-2">Key Findings:</h6>
                                <ul className="text-gray-700 list-disc list-inside space-y-1">
                                  {scan.ai_findings.map((finding, index) => (
                                    <li key={index}>{finding}</li>
                                  ))}
                                </ul>
                              </div>
                            )}
                          </div>
                        ) : (
                          <div className="bg-purple-50 p-4 rounded-lg mt-4 border border-purple-200">
                            <div className="flex items-center justify-between">
                              <div className="flex items-center space-x-3">
                                <div className="animate-spin rounded-full h-5 w-5 border-b-2 border-purple-500"></div>
                                <h5 className="font-medium text-purple-700">AI Analysis in Progress</h5>
                              </div>
                              {pollingInterval && (
                                <div className="flex items-center space-x-2">
                                  <div className="w-2 h-2 bg-green-500 rounded-full animate-pulse"></div>
                                  <span className="text-sm text-green-600">Auto-refreshing</span>
                                </div>
                              )}
                            </div>
                            <p className="text-sm text-purple-600 mt-2">
                              This scan is being analyzed by our AI system. Results will appear automatically when ready.
                            </p>
                          </div>
                        )}
                      </div>
                    ))
                  ) : (
                    <div className="bg-white border rounded-lg p-12 text-center">
                      <Image className="h-12 w-12 text-gray-400 mx-auto mb-4" />
                      <p className="text-gray-500 text-lg mb-4">No medical scans found for this patient.</p>
                      <button
                        onClick={handleUploadScan}
                        className="flex items-center space-x-2 px-4 py-2 bg-green-600 text-white rounded-lg hover:bg-green-700 mx-auto"
                      >
                        <Plus className="h-4 w-4" />
                        <span>Upload First Scan</span>
                      </button>
                    </div>
                  )}
                </div>
              </div>
            )}

            {activeSection === 'biometrics' && (
              <BiometricsSection patientId={patient.id} />
            )}
          </div>
        </div>
      </div>

      {/* Modals */}
      {showSOAPEditor && patient && (
        <ComprehensiveSOAPNoteEditor
          patient={patient}
          soapNote={currentSOAP}
          doctorId={doctorId}
          onSave={handleSOAPSave}
          onClose={() => {
            setShowSOAPEditor(false);
            setCurrentSOAP(null);
          }}
          onPatientUpdated={(updatedPatient) => {
            setPatient(updatedPatient);
            // Refresh patient data to show updated info
            loadPatientData(true);
          }}
        />
      )}

      {showScanUploader && patient && (
        <ScanUploader
          patientId={patient.id}
          onScanUploaded={handleScanUploaded}
          onClose={() => {
            setShowScanUploader(false);
          }}
        />
      )}

      {showDiagnosticAssistant && patient && (
        <div className="fixed inset-0 bg-black bg-opacity-50 flex items-center justify-center z-50">
          <div className="bg-white w-full max-w-4xl h-full max-h-[90vh] rounded-lg shadow-xl overflow-hidden">
            <div className="flex items-center justify-between p-4 border-b">
              <h2 className="text-xl font-bold">
                AI Assistant - {patient.first_name} {patient.last_name}
              </h2>
              <button
                onClick={() => setShowDiagnosticAssistant(false)}
                className="text-gray-400 hover:text-gray-600"
              >
                <X className="h-6 w-6" />
              </button>
            </div>
            <div className="h-full overflow-y-auto">
              <DiagnosticAssistant
                patient={patient}
                currentSOAP={currentSOAP || undefined}
                onSuggestionSelect={(suggestion) => {
                  console.log('Selected suggestion:', suggestion);
                }}
              />
            </div>
          </div>
        </div>
      )}

      {/* Basic Patient Editor Modal */}
      {showBasicPatientEditor && patient && (
        <BasicPatientEditor
          patient={patient}
          onClose={() => setShowBasicPatientEditor(false)}
<<<<<<< HEAD
          onUpdate={(updatedPatient) => {
            setPatient(updatedPatient);
            setShowBasicPatientEditor(false);
=======
          onPatientUpdated={(updatedPatient) => {
            setPatient(updatedPatient);
            // Refresh patient data to show updated info
            loadPatientData(true);
>>>>>>> ba561df5
          }}
        />
      )}
    </div>
  );
};<|MERGE_RESOLUTION|>--- conflicted
+++ resolved
@@ -5,20 +5,12 @@
 import { ComprehensiveSOAPNoteEditor } from './ComprehensiveSOAPNoteEditor';
 import { ScanUploader } from './ScanUploader';
 import { DiagnosticAssistant } from './DiagnosticAssistant';
-<<<<<<< HEAD
 import { BiometricsSection } from './BiometricsSection';
 import { BasicPatientEditor } from './BasicPatientEditor';
 import PatientService from '../services/patient';
 import {
   User, Calendar, Phone, Mail, MapPin, AlertTriangle, Pill, FileText,
   Image, Brain, RefreshCw, ArrowLeft, Menu, X, Plus, TrendingUp, Edit3
-=======
-import { BasicPatientEditor } from './BasicPatientEditor';
-import PatientService from '../services/patient';
-import { 
-  User, Calendar, Phone, Mail, MapPin, AlertTriangle, Pill, FileText, 
-  Image, Brain, RefreshCw, ArrowLeft, Menu, X, Plus, Edit3 
->>>>>>> ba561df5
 } from 'lucide-react';
 import { format } from 'date-fns';
 
@@ -714,16 +706,11 @@
         <BasicPatientEditor
           patient={patient}
           onClose={() => setShowBasicPatientEditor(false)}
-<<<<<<< HEAD
-          onUpdate={(updatedPatient) => {
+          onPatientUpdated={(updatedPatient) => {
             setPatient(updatedPatient);
             setShowBasicPatientEditor(false);
-=======
-          onPatientUpdated={(updatedPatient) => {
-            setPatient(updatedPatient);
             // Refresh patient data to show updated info
             loadPatientData(true);
->>>>>>> ba561df5
           }}
         />
       )}
